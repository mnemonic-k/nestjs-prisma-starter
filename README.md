--- conflicted
+++ resolved
@@ -13,12 +13,13 @@
 ## Overview
 
 - [Instructions](#instructions)
+  - [Features](#features)
   - [Overview](#overview)
   - [Prisma Setup](#prisma-setup)
-    - [1. Install Prisma](#1-install-prisma)
-    - [2. Prisma2: Lift](#2-prisma2-lift)
-    - [3. Prisma2: Photon](#3-prisma2-photon)
-    - [4. Install Dependencies](#4-install-dependencies)
+    - [1. Install Dependencies](#1-install-dependencies)
+    - [2. Install Prisma](#2-install-prisma)
+    - [3. Prisma2: Lift](#3-prisma2-lift)
+    - [4. Prisma2: Photon](#4-prisma2-photon)
     - [5. Seed the database data with this script](#5-seed-the-database-data-with-this-script)
     - [6. Install Nestjs](#6-install-nestjs)
   - [Start NestJS Server](#start-nestjs-server)
@@ -38,7 +39,7 @@
 
 ## Prisma Setup
 
-### 1. Install Deps
+### 1. Install Dependencies
 
 Install the dependencies for the nest server:
 
@@ -54,11 +55,7 @@
 npm install -g prisma2
 ```
 
-<<<<<<< HEAD
-### 2. Prisma2: Lift
-=======
-### 3. Install Docker
->>>>>>> 7c64f931
+### 3. Prisma2: Lift
 
 [Lift](https://github.com/prisma/prisma2/blob/master/docs/tutorial.md#5-migrate-your-database-using-lift) is used to manage the schema and migration of the database.
 
@@ -74,11 +71,7 @@
 prisma2 lift up
 ```
 
-<<<<<<< HEAD
-### 3. Prisma2: Photon
-=======
-### 4. Deploy Prisma
->>>>>>> 7c64f931
+### 4. Prisma2: Photon
 
 [Photon](https://github.com/prisma/prisma2/blob/master/docs/photon/api.md) is a type-safe database client auto-generated based on the data model.
 
@@ -86,14 +79,6 @@
 
 ```bash
 prisma2 generate
-```
-
-### 4. Install Dependencies
-
-Install the dependencies for the Nest server in the folder:
-
-```bash
-npm install
 ```
 
 ### 5. Seed the database data with this script
