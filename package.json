--- conflicted
+++ resolved
@@ -49,12 +49,7 @@
     "graphql-tools": "4.0.5",
     "passport": "0.4.0",
     "passport-jwt": "4.0.0",
-<<<<<<< HEAD
-=======
-    "prisma-client-lib": "1.34.5",
->>>>>>> d22198cb
     "reflect-metadata": "0.1.13",
-    "rimraf": "2.6.3",
     "rxjs": "6.5.2",
     "swagger-ui-express": "4.0.7",
     "type-graphql": "0.17.5"
@@ -70,10 +65,7 @@
     "chance": "1.0.18",
     "jest": "24.9.0",
     "prettier": "1.18.2",
-<<<<<<< HEAD
-=======
     "rimraf": "3.0.0",
->>>>>>> d22198cb
     "supertest": "4.0.2",
     "ts-jest": "24.0.2",
     "ts-node": "8.1.0",
