{
  "name": "nestjs-prisma-client-starter",
  "version": "0.0.1",
  "description": "NestJS Prisma Client Starter Project",
  "author": "Marc Stammerjohann",
  "license": "MIT",
  "keywords": [
    "NestJS",
    "Prisma",
    "Prisma Client",
    "Typescript"
  ],
  "repository": {
    "type": "git",
    "url": "https://github.com/fivethree-team/nestjs-prisma-client-example.git"
  },
  "bugs": {
    "url": "https://github.com/fivethree-team/nestjs-prisma-client-example/issues"
  },
  "scripts": {
    "build": "rimraf dist && tsc -p tsconfig.build.json",
    "format": "prettier --write \"src/**/*.ts\"",
    "start": "ts-node -r tsconfig-paths/register src/main.ts",
    "start:dev": "tsc-watch -p tsconfig.build.json --onSuccess \"node dist/main.js\"",
    "start:debug": "tsc-watch -p tsconfig.build.json --onSuccess \"node --inspect-brk dist/main.js\"",
    "start:prod": "node dist/main.js",
    "lint": "tslint -p tsconfig.json -c tslint.json",
    "test": "jest",
    "test:watch": "jest --watch",
    "test:cov": "jest --coverage",
    "test:debug": "node --inspect-brk -r tsconfig-paths/register -r ts-node/register node_modules/.bin/jest --runInBand",
    "test:e2e": "jest --config ./test/jest-e2e.json",
    "seed": "ts-node prisma/seed.ts",
    "postinstall": "prisma2 generate"
  },
  "dependencies": {
    "@nestjs/common": "6.6.7",
    "@nestjs/core": "6.6.7",
    "@nestjs/graphql": "6.5.1",
    "@nestjs/jwt": "6.1.1",
    "@nestjs/passport": "6.1.0",
    "@nestjs/platform-express": "6.6.7",
    "@nestjs/swagger": "3.1.0",
<<<<<<< HEAD
    "apollo-server-express": "2.9.0",
    "bcrypt": "3.0.6",
    "class-transformer": "0.2.3",
    "class-validator": "0.10.0",
    "graphql": "14.5.3",
    "graphql-tools": "4.0.5",
    "passport": "0.4.0",
    "passport-jwt": "4.0.0",
=======
    "apollo-server-express": "2.9.3",
    "bcrypt": "3.0.6",
    "class-transformer": "0.2.3",
    "class-validator": "0.10.0",
    "graphql": "14.5.4",
    "graphql-tools": "4.0.5",
    "passport": "0.4.0",
    "passport-jwt": "4.0.0",
    "prisma-client-lib": "1.34.8",
>>>>>>> 0eded1d9
    "reflect-metadata": "0.1.13",
    "rxjs": "6.5.3",
    "swagger-ui-express": "4.0.7",
    "type-graphql": "0.17.5"
  },
  "devDependencies": {
    "@nestjs/testing": "6.6.7",
    "@types/bcrypt": "3.0.0",
    "@types/chance": "1.0.6",
<<<<<<< HEAD
    "@types/express": "4.17.1",
    "@types/jest": "24.0.18",
    "@types/node": "11.13.4",
=======
    "@types/express": "4.17.0",
    "@types/jest": "24.0.17",
    "@types/node": "12.7.4",
>>>>>>> 0eded1d9
    "@types/supertest": "2.0.8",
    "chance": "1.0.18",
    "jest": "24.9.0",
    "prettier": "1.18.2",
    "rimraf": "3.0.0",
    "supertest": "4.0.2",
    "ts-jest": "24.0.2",
    "ts-node": "8.3.0",
    "tsc-watch": "2.4.0",
    "tsconfig-paths": "3.8.0",
    "tslint": "5.19.0",
<<<<<<< HEAD
    "typescript": "3.4.3"
=======
    "typescript": "3.5.3"
>>>>>>> 0eded1d9
  },
  "jest": {
    "moduleFileExtensions": [
      "js",
      "json",
      "ts"
    ],
    "rootDir": "src",
    "testRegex": ".spec.ts$",
    "transform": {
      "^.+\\.(t|j)s$": "ts-jest"
    },
    "coverageDirectory": "../coverage",
    "testEnvironment": "node"
  }
}<|MERGE_RESOLUTION|>--- conflicted
+++ resolved
@@ -41,16 +41,6 @@
     "@nestjs/passport": "6.1.0",
     "@nestjs/platform-express": "6.6.7",
     "@nestjs/swagger": "3.1.0",
-<<<<<<< HEAD
-    "apollo-server-express": "2.9.0",
-    "bcrypt": "3.0.6",
-    "class-transformer": "0.2.3",
-    "class-validator": "0.10.0",
-    "graphql": "14.5.3",
-    "graphql-tools": "4.0.5",
-    "passport": "0.4.0",
-    "passport-jwt": "4.0.0",
-=======
     "apollo-server-express": "2.9.3",
     "bcrypt": "3.0.6",
     "class-transformer": "0.2.3",
@@ -59,8 +49,6 @@
     "graphql-tools": "4.0.5",
     "passport": "0.4.0",
     "passport-jwt": "4.0.0",
-    "prisma-client-lib": "1.34.8",
->>>>>>> 0eded1d9
     "reflect-metadata": "0.1.13",
     "rxjs": "6.5.3",
     "swagger-ui-express": "4.0.7",
@@ -70,15 +58,9 @@
     "@nestjs/testing": "6.6.7",
     "@types/bcrypt": "3.0.0",
     "@types/chance": "1.0.6",
-<<<<<<< HEAD
     "@types/express": "4.17.1",
     "@types/jest": "24.0.18",
-    "@types/node": "11.13.4",
-=======
-    "@types/express": "4.17.0",
-    "@types/jest": "24.0.17",
     "@types/node": "12.7.4",
->>>>>>> 0eded1d9
     "@types/supertest": "2.0.8",
     "chance": "1.0.18",
     "jest": "24.9.0",
@@ -90,11 +72,7 @@
     "tsc-watch": "2.4.0",
     "tsconfig-paths": "3.8.0",
     "tslint": "5.19.0",
-<<<<<<< HEAD
-    "typescript": "3.4.3"
-=======
     "typescript": "3.5.3"
->>>>>>> 0eded1d9
   },
   "jest": {
     "moduleFileExtensions": [
